--- conflicted
+++ resolved
@@ -878,13 +878,7 @@
                 _fromIdx = this.input.idx,
                 a, r;
             return (function() {
-<<<<<<< HEAD
-                this._applyWithArgs("exactly", "R");
-                this._applyWithArgs("exactly", ":");
-                "R:";
-=======
                 this._apply("ruleDecl");
->>>>>>> 0d3d775d
                 this._opt((function() {
                     return this._apply("spaces")
                 }));
